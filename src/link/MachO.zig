--- conflicted
+++ resolved
@@ -29,22 +29,15 @@
 const Compilation = @import("../Compilation.zig");
 const DebugSymbols = @import("MachO/DebugSymbols.zig");
 const Dylib = @import("MachO/Dylib.zig");
+const File = link.File;
 const Object = @import("MachO/Object.zig");
 const Liveness = @import("../Liveness.zig");
+const LlvmObject = @import("../codegen/llvm.zig").Object;
 const LoadCommand = commands.LoadCommand;
 const Module = @import("../Module.zig");
-const File = link.File;
+const SegmentCommand = commands.SegmentCommand;
 pub const TextBlock = @import("MachO/TextBlock.zig");
 const Trie = @import("MachO/Trie.zig");
-<<<<<<< HEAD
-const SegmentCommand = commands.SegmentCommand;
-=======
-const CodeSignature = @import("MachO/CodeSignature.zig");
-const Zld = @import("MachO/Zld.zig");
-const LlvmObject = @import("../codegen/llvm.zig").Object;
-
-usingnamespace @import("MachO/commands.zig");
->>>>>>> e5b47620
 
 pub const base_tag: File.Tag = File.Tag.macho;
 
@@ -1002,36 +995,9 @@
             break :full_path try self.base.allocator.dupe(u8, path);
         };
 
-<<<<<<< HEAD
         if (try Object.createAndParseFromPath(self.base.allocator, arch, full_path)) |object| {
             try self.objects.append(self.base.allocator, object);
             continue;
-=======
-pub fn deinit(self: *MachO) void {
-    if (build_options.have_llvm) {
-        if (self.llvm_object) |llvm_object| llvm_object.destroy(self.base.allocator);
-    }
-    if (self.d_sym) |*ds| {
-        ds.deinit(self.base.allocator);
-    }
-    for (self.lazy_imports.keys()) |*key| {
-        self.base.allocator.free(key.*);
-    }
-    self.lazy_imports.deinit(self.base.allocator);
-    for (self.nonlazy_imports.keys()) |*key| {
-        self.base.allocator.free(key.*);
-    }
-    self.nonlazy_imports.deinit(self.base.allocator);
-    self.pie_fixups.deinit(self.base.allocator);
-    self.stub_fixups.deinit(self.base.allocator);
-    self.text_block_free_list.deinit(self.base.allocator);
-    self.offset_table.deinit(self.base.allocator);
-    self.offset_table_free_list.deinit(self.base.allocator);
-    {
-        var it = self.string_table_directory.keyIterator();
-        while (it.next()) |key| {
-            self.base.allocator.free(key.*);
->>>>>>> e5b47620
         }
 
         if (try Archive.createAndParseFromPath(self.base.allocator, arch, full_path)) |archive| {
@@ -3340,6 +3306,10 @@
 }
 
 pub fn deinit(self: *MachO) void {
+    if (build_options.have_llvm) {
+        if (self.llvm_object) |llvm_object| llvm_object.destroy(self.base.allocator);
+    }
+
     if (self.d_sym) |*ds| {
         ds.deinit(self.base.allocator);
     }
